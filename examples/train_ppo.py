--- conflicted
+++ resolved
@@ -27,7 +27,6 @@
 
     # configure model
     # load huggingface model/config
-<<<<<<< HEAD
     # actor_from_config = bool(args.sft_model_path or args.load_checkpoint)
     # reward_from_config = bool(args.critic_model_path)
 
@@ -35,23 +34,6 @@
     critic = Critic(args.critic_pretrain, False, args.normalize_reward)
     reward_model = RewardModel(args.reward_pretrain, False, args.normalize_reward)
     
-=======
-    actor_from_config = bool(args.sft_model_path or args.load_checkpoint)
-    reward_from_config = bool(args.reward_model_path)
-
-    actor = Actor(args.pretrain, actor_from_config)
-    if args.actor_init_on_gpu:
-        actor = actor.to(torch.cuda.current_device())
-
-    critic = Critic(args.critic_pretrain, True, args.normalize_reward)
-    reward_model = RewardModel(args.critic_pretrain, reward_from_config, args.normalize_reward)
-
-    # configure tokenizer
-    tokenizer = get_tokenizer(args.pretrain, actor.model, 'left', strategy)
-    get_tokenizer(args.critic_pretrain, critic.model, 'left', strategy)
-    get_tokenizer(args.critic_pretrain, reward_model.model, 'left', strategy)
-
->>>>>>> 695cdb1c
     # load PyTorch model
     # if args.sft_model_path:
     #     strategy.print("load in sft model...")
@@ -84,13 +66,10 @@
     else:
         ema_model = None
 
-<<<<<<< HEAD
     # configure tokenizer
     tokenizer = get_tokenizer(args.pretrain, actor.model, 'left', strategy)
     reward_tokenizer = get_tokenizer(args.reward_pretrain, reward_model.model, 'left', strategy)
 
-=======
->>>>>>> 695cdb1c
     # configure optimizer
     actor_optim = strategy.create_optimizer(actor, lr=args.actor_learning_rate, betas=(0.9, 0.95), weight_decay=args.l2)
     critic_optim = strategy.create_optimizer(critic, lr=args.critic_learning_rate, betas=(0.9, 0.95), weight_decay=args.l2)
