import math
from abc import ABC
from typing import Any, Callable, Dict, List, Optional, Union

import torch
import torch.nn as nn
from torch import Tensor
from torch.optim import Optimizer
from torch.utils.data import DataLoader, DistributedSampler
from tqdm import tqdm

from openllama2.models import Actor, Critic, GPTLMLoss, PolicyLoss, ValueLoss
from openllama2.models.utils import masked_mean

from .ppo_utils import (AdaptiveKLController, Experience, FixedKLController,
                        NaiveExperienceMaker, NaiveReplayBuffer)

SHOW_TIME_DETAILS = False

class PPOTrainer(ABC):
    """
        Trainer for PPO algorithm.

    Args:
        strategy (Strategy): the strategy to use for training
        actor (Actor): the actor model in ppo algorithm
        critic (Critic): the critic model in ppo algorithm
        reward_model (nn.Module): the reward model in rlhf algorithm to make reward of sentences
        initial_model (Actor): the initial model in rlhf algorithm to generate reference logits to limit the update of actor
        actor_optim (Optimizer): the optimizer to use for actor model
        critic_optim (Optimizer): the optimizer to use for critic model
        kl_coef (float, defaults to 0.1): the coefficient of kl divergence loss
        train_batch_size (int, defaults to 8): the batch size to use for training
        buffer_limit (int, defaults to 0): the max_size limitaiton of replay buffer
        buffer_cpu_offload (bool, defaults to True): whether to offload replay buffer to cpu
        eps_clip (float, defaults to 0.2): the clip coefficient of policy loss
        value_clip (float, defaults to 0.4): the clip coefficient of value loss
        experience_batch_size (int, defaults to 8): the batch size to use for experience generation
        max_epochs (int, defaults to 1): the number of epochs of training process
        tokenizer (Callable, optional): the tokenizer to use for tokenizing the input
        reward_tokenizer (Callable, optional): the tokenizer to use for tokenizing the input for reward model
        sample_replay_buffer (bool, defaults to False): whether to sample from replay buffer
        dataloader_pin_memory (bool, defaults to True): whether to pin memory for data loader
        callbacks (List[Callback], defaults to []): the callbacks to call during training process
        generate_kwargs (dict, optional): the kwargs to use while model generating
    """

    def __init__(self,
                 strategy,
                 actor: Actor,
                 critic: Critic,
                 reward_model: nn.Module,
                 initial_model: Actor,
                 ema_model: Actor,
                 actor_optim: Optimizer,
                 critic_optim: Optimizer,
                 actor_scheduler,
                 critic_scheduler,
                 ema_beta: float = 0.992,
                 init_kl_coef: float = 0.001,
                 kl_target: float = None,
                 kl_horizon: int = 10000,
                 ptx_coef: float = 0,
                 micro_train_batch_size: int = 8,
                 buffer_limit: int = 0,
                 buffer_cpu_offload: bool = True,
                 eps_clip: float = 0.2,
                 value_clip: float = 0.2,
                 micro_rollout_batch_size: int = 8,
                 gradient_checkpointing: bool = False,
                 max_epochs: int = 1,
                 max_norm: float = 1.0,
                 tokenizer: Optional[Callable[[Any], dict]] = None,
                 reward_tokenizer: Optional[Callable[[Any], dict]] = None,
                 prompt_max_len: int = 128, 
                 dataloader_pin_memory: bool = True,
                 **generate_kwargs) -> None:
        super().__init__()
        self.strategy = strategy
        self.micro_rollout_batch_size = micro_rollout_batch_size
        self.max_epochs = max_epochs
        self.tokenizer = tokenizer
        self.reward_tokenizer = reward_tokenizer
        self.generate_kwargs = generate_kwargs
        self.dataloader_pin_memory = dataloader_pin_memory
        self.max_norm = max_norm
        self.ptx_coef = ptx_coef
        self.micro_train_batch_size = micro_train_batch_size
        self.kl_target = kl_target
        self.prompt_max_len = prompt_max_len
        self.ema_beta = ema_beta
        self.gradient_checkpointing = gradient_checkpointing
        
        self.actor = actor
        self.critic = critic
        self.ema_model = ema_model
        self.actor_optim = actor_optim
        self.critic_optim = critic_optim
        self.actor_scheduler = actor_scheduler
        self.critic_scheduler = critic_scheduler

        self.actor_loss_fn = PolicyLoss(eps_clip)
        self.critic_loss_fn = ValueLoss(value_clip)
        self.ptx_loss_fn = GPTLMLoss()

        if self.kl_target:
            self.kl_ctl = AdaptiveKLController(init_kl_coef, kl_target, kl_horizon)
        else:
            self.kl_ctl = FixedKLController(init_kl_coef)

        self.experience_maker = NaiveExperienceMaker(actor, critic, reward_model, initial_model, self.kl_ctl, strategy)
        self.replay_buffer = NaiveReplayBuffer(micro_train_batch_size, buffer_limit, buffer_cpu_offload)

        if self.gradient_checkpointing:
            self.actor.gradient_checkpointing_enable()
            self.critic.gradient_checkpointing_enable()

        self._wandb = None
        if self.strategy.args.use_wandb and self.strategy.is_rank_0():
            import wandb
            self._wandb = wandb
            wandb.login(key=strategy.args.use_wandb)
            wandb.init(entity=strategy.args.wandb_org, project=strategy.args.wandb_project,
                       group=strategy.args.wandb_group, name=strategy.args.wandb_run_name,
                       config=strategy.args.__dict__, reinit=True)

            wandb.define_metric("train/global_step")
            wandb.define_metric("train/*", step_metric="train/global_step", step_sync=True)
            wandb.define_metric("eval/epoch")
            wandb.define_metric("eval/*", step_metric="eval/epoch", step_sync=True)

    def fit(self, prompts_dataloader, pretrain_dataloader, num_episodes: 1, rollout_batch_size: 1024) -> None:
        self.prompts_dataloader = prompts_dataloader
        self.pretrain_dataloader = pretrain_dataloader

        # tokenizer
        def tokenize_fn(texts):
            batch = self.tokenizer(texts, return_tensors='pt', max_length=self.prompt_max_len, 
                                   padding=True, truncation=True)
            return {k: v.to(torch.cuda.current_device()) for k, v in batch.items()}
<<<<<<< HEAD
        
        update_timesteps = rollout_batch_size // self.strategy.world_size * self.micro_rollout_batch_size
=======

        update_timesteps = rollout_batch_size // (self.strategy.world_size * self.micro_rollout_batch_size)
>>>>>>> 695cdb1c
        time_step = 0

        global_step = 0
        for episode in range(num_episodes):
            if isinstance(self.prompts_dataloader.sampler, DistributedSampler):
                self.prompts_dataloader.sampler.set_epoch(episode)
            pbar = tqdm(self.prompts_dataloader,
                    desc=f'Episode [{episode+1}/{num_episodes}]',
                    disable=not self.strategy.is_rank_0())
            
            for rand_prompts in pbar:
                inputs = tokenize_fn(rand_prompts)
                experience = self.experience_maker.make_experience(self.tokenizer, self.reward_tokenizer, **inputs, **self.generate_kwargs)
                self.replay_buffer.append(experience)

                time_step = (time_step + 1) % update_timesteps
                if time_step % update_timesteps == 0:
                    self.replay_buffer.normalize('advantages', self.strategy)
                    status = self.ppo_train()
                    self.replay_buffer.clear() 

                    self.kl_ctl.update(status['kl'], rollout_batch_size)
                    status['k_coef'] = self.kl_ctl.value
                    self.strategy.print(status)

                    if self._wandb is not None and self.strategy.is_rank_0():
                        logs = {'train/%s' % k: v for k, v in {**status, "global_step": global_step}.items()}
                        self._wandb.log(logs)

    def ppo_train(self):
        # replay buffer may be empty at first, we should rebuild at each training
        dataloader = DataLoader(self.replay_buffer,
                          batch_size=self.replay_buffer.sample_batch_size,
                          shuffle=True,
                          drop_last=False,
                          pin_memory=self.dataloader_pin_memory,
                          collate_fn=self.replay_buffer.collate_fn)
        device = torch.cuda.current_device()

        status_list = []
        status_mean = {}
        for epoch in range(self.max_epochs):
            pbar = tqdm(dataloader, desc=f'Train epoch [{epoch+1}/{self.max_epochs}]', disable=not self.strategy.is_rank_0())
            for experience in pbar:
                experience.to_device(device)
                status = self.training_step(experience)

                # for DP
                # weighted mean for kl
                status['kl'] *= status['glen']
                status = self.strategy.all_reduce(status)
                status['kl'] /= status['glen']

                status_list.append(status)
                pbar.set_postfix(status)

        if status_list:
            status_mean = status_list[0]
            for m in status_list[1:]:
                for k, v in m.items():
                    status_mean[k] += v
            for k in status_mean.keys():
                status_mean[k] /= len(status_list)
        return status_mean

    def training_step(self, experience: Experience) -> Dict[str, float]:
        self.actor.train()
        self.critic.train()

        num_actions = experience.action_mask.size(1)
        for _ in tqdm(range(1), desc=f'Actor forward', disable=not SHOW_TIME_DETAILS or not self.strategy.is_rank_0()):
            action_log_probs = self.actor(experience.sequences, num_actions, attention_mask=experience.attention_mask)
            actor_loss = raw_actor_loss = self.actor_loss_fn(action_log_probs,
                                            experience.action_log_probs,
                                            experience.advantages,
                                            action_mask=experience.action_mask)
            # ptx loss
            if self.pretrain_dataloader is not None:
                data = next(self.pretrain_dataloader)
                inputs = data[1].squeeze(1).to(torch.cuda.current_device())
                attention_mask = data[2].squeeze(1).to(torch.cuda.current_device())
                label = torch.where(inputs.eq(self.tokenizer.pad_token_id), self.ptx_loss_fn.IGNORE_INDEX, inputs)

                ptx_log_probs = self.actor(inputs, attention_mask=attention_mask, return_output=True)['logits']
                ptx_loss = self.ptx_loss_fn(ptx_log_probs, label)
                actor_loss = ptx_loss * self.ptx_coef + raw_actor_loss
            
        for _ in tqdm(range(1), desc=f'Actor backward', disable=not SHOW_TIME_DETAILS or not self.strategy.is_rank_0()):
            self.strategy.backward(actor_loss, self.actor, self.actor_optim)
            self.strategy.optimizer_step(self.actor_optim, self.actor, self.actor_scheduler, name="actor")

            if self.ema_model:
                self.strategy.moving_average(self.actor, self.ema_model, self.ema_beta, 'cpu')

        for _ in tqdm(range(1), desc=f'Critic forward', disable=not SHOW_TIME_DETAILS or not self.strategy.is_rank_0()):
            values = self.critic(experience.sequences,
                                action_mask=experience.action_mask,
                                attention_mask=experience.attention_mask)
            critic_loss = self.critic_loss_fn(values,
                                            experience.values,
                                            experience.returns,
                                            action_mask=experience.action_mask)
            
        for _ in tqdm(range(1), desc=f'Critic backward', disable=not SHOW_TIME_DETAILS or not self.strategy.is_rank_0()):
            self.strategy.backward(critic_loss, self.critic, self.critic_optim)
            self.strategy.optimizer_step(self.critic_optim, self.critic, self.critic_scheduler, name="critic")

        # status
        status = {'pg': raw_actor_loss.item(), 
                'cri': critic_loss.item(),
                'vals':  masked_mean(values, experience.action_mask, dim=(0, 1)).item(),
                }
        if self.pretrain_dataloader is not None:
            status['ptx'] = ptx_loss.item()
        for k, v in experience.info.items():
            if k == 'kl':
                status[k] = ((v * experience.info['glen']).sum() / experience.info['glen'].sum()).item()
            else:
                status[k] = v.mean().item()
        return status
<|MERGE_RESOLUTION|>--- conflicted
+++ resolved
@@ -138,13 +138,8 @@
             batch = self.tokenizer(texts, return_tensors='pt', max_length=self.prompt_max_len, 
                                    padding=True, truncation=True)
             return {k: v.to(torch.cuda.current_device()) for k, v in batch.items()}
-<<<<<<< HEAD
-        
-        update_timesteps = rollout_batch_size // self.strategy.world_size * self.micro_rollout_batch_size
-=======
 
         update_timesteps = rollout_batch_size // (self.strategy.world_size * self.micro_rollout_batch_size)
->>>>>>> 695cdb1c
         time_step = 0
 
         global_step = 0
