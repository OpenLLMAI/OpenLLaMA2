from typing import Optional

import torch
import torch.nn as nn

from .utils import masked_mean


class GPTLMLoss(nn.Module):
    """
    GPT Language Model Loss
    """

    def __init__(self):
        super().__init__()
        self.IGNORE_INDEX = -100
        self.loss = nn.CrossEntropyLoss(ignore_index=self.IGNORE_INDEX)

    def forward(self, logits: torch.Tensor, labels: torch.Tensor) -> torch.Tensor:
        shift_logits = logits[..., :-1, :].contiguous()
        shift_labels = labels[..., 1:].contiguous()
        # Flatten the tokens
        return self.loss(shift_logits.view(-1, shift_logits.size(-1)), shift_labels.view(-1))


class PolicyLoss(nn.Module):
    """
    Policy Loss for PPO
    """

    def __init__(self, clip_eps: float = 0.2) -> None:
        super().__init__()
        self.clip_eps = clip_eps

<<<<<<< HEAD
    def forward(self,
                log_probs: torch.Tensor,
                old_log_probs: torch.Tensor,
                advantages: torch.Tensor,
                action_mask: Optional[torch.Tensor] = None) -> torch.Tensor:
        ratio = (log_probs - old_log_probs).exp() 
=======
    def forward(
        self,
        log_probs: torch.Tensor,
        old_log_probs: torch.Tensor,
        advantages: torch.Tensor,
        action_mask: Optional[torch.Tensor] = None,
    ) -> torch.Tensor:
        ratio = (log_probs - old_log_probs).exp()
>>>>>>> f6131889
        surr1 = ratio * advantages
        surr2 = ratio.clamp(1 - self.clip_eps, 1 + self.clip_eps) * advantages
        loss = -torch.min(surr1, surr2)
        loss = masked_mean(loss, action_mask)
        return loss.mean()


class ValueLoss(nn.Module):
    """
    Value Loss for PPO
    """

    def __init__(self, clip_eps: float = None) -> None:
        super().__init__()
        self.clip_eps = clip_eps

    def forward(
        self,
        values: torch.Tensor,
        old_values: torch.Tensor,
        returns: torch.Tensor,
        action_mask: Optional[torch.Tensor] = None,
    ) -> torch.Tensor:
        if self.clip_eps is not None:
            values_clipped = old_values + (values - old_values).clamp(-self.clip_eps, self.clip_eps)
            surr1 = (values_clipped - returns) ** 2
            surr2 = (values - returns) ** 2
            loss = torch.max(surr1, surr2)
        else:
            loss = (values - returns) ** 2

        loss = masked_mean(loss, action_mask)
        return 0.5 * loss.mean()


class PairWiseLoss(nn.Module):
    """
    Pairwise Loss for Reward Model
    """

    def forward(self, chosen_reward: torch.Tensor, reject_reward: torch.Tensor) -> torch.Tensor:
        # probs = torch.sigmoid(chosen_reward - reject_reward)
        # log_probs = torch.log(probs)
        # loss = -log_probs.mean()
        loss = -torch.nn.functional.logsigmoid(chosen_reward - reject_reward).mean()
        return loss


class LogExpLoss(nn.Module):
    """
    Pairwise Loss for Reward Model
    Details: https://arxiv.org/abs/2204.05862
    """

    def forward(self, chosen_reward: torch.Tensor, reject_reward: torch.Tensor) -> torch.Tensor:
        loss = torch.log(1 + torch.exp(reject_reward - chosen_reward)).mean()
        return loss<|MERGE_RESOLUTION|>--- conflicted
+++ resolved
@@ -32,14 +32,6 @@
         super().__init__()
         self.clip_eps = clip_eps
 
-<<<<<<< HEAD
-    def forward(self,
-                log_probs: torch.Tensor,
-                old_log_probs: torch.Tensor,
-                advantages: torch.Tensor,
-                action_mask: Optional[torch.Tensor] = None) -> torch.Tensor:
-        ratio = (log_probs - old_log_probs).exp() 
-=======
     def forward(
         self,
         log_probs: torch.Tensor,
@@ -48,7 +40,6 @@
         action_mask: Optional[torch.Tensor] = None,
     ) -> torch.Tensor:
         ratio = (log_probs - old_log_probs).exp()
->>>>>>> f6131889
         surr1 = ratio * advantages
         surr2 = ratio.clamp(1 - self.clip_eps, 1 + self.clip_eps) * advantages
         loss = -torch.min(surr1, surr2)
