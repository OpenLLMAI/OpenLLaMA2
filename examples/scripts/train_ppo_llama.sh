--- conflicted
+++ resolved
@@ -1,6 +1,5 @@
 set -x 
 
-<<<<<<< HEAD
 
 deepspeed ../train_ppo.py \
     --pretrain "/data/model/alpaca-7b" \
@@ -8,16 +7,6 @@
     --reward_pretrain "OpenAssistant/reward-model-deberta-v3-large-v2"\
     --save_path '/data/model/ppo_model_baseline_80K' \
     --micro_train_batch_size 8 \
-=======
-read -r -d '' training_commands <<EOF
-../train_ppo.py \
-    --pretrain meta-llama/Llama-2-7b-hf \
-    --critic_pretrain meta-llama/Llama-2-7b-hf \
-    --reward_model_path ./ckpt/7b_llama/rm_model_anthropic_oasst_lmsys_webgpt.pt \
-    --sft_model_path ./ckpt/7b_llama/sft_model_ocra.pt \
-    --save_path ./ckpt/7b_llama \
-    --micro_train_batch_size 1 \
->>>>>>> 695cdb1c
     --train_batch_size 128 \
     --micro_rollout_batch_size 1 \
     --rollout_batch_size 512 \
@@ -30,24 +19,10 @@
     --critic_learning_rate 9e-6 \
     --inference_tp_size 1 \
     --init_kl_coef 0.01 \
-<<<<<<< HEAD
     --prompt_data '/data/datasets/finals.json' \
     --prompt_data_probs '1'\
     --normalize_reward \
     --adam_offload \
     --gradient_checkpointing \
 
-=======
-    --prompt_data yahma/alpaca-cleaned,Dahoas/full-hh-rlhf,tasksource/oasst1_pairwise_rlhf_reward \
-    --prompt_data_probs 0.3,0.6,0.1 \
-    --normalize_reward \
-    --adam_offload \
-    --gradient_checkpointing
-EOF
 
-if [[ ${1} != "slurm" ]]; then
-    export PATH=$HOME/.local/bin/:$PATH
-    deepspeed $training_commands
-fi
->>>>>>> 695cdb1c
-
