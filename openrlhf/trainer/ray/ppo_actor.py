--- conflicted
+++ resolved
@@ -192,13 +192,7 @@
                         torch.distributed.broadcast(param.data, 0, group=self._model_update_group)
                         ray.get(refs)
             else:
-<<<<<<< HEAD
                 with deepspeed.zero.GatheredParameters([lora_weight_A, lora_weight_B], enabled=self.strategy.args.zero_stage == 3):
-=======
-                with deepspeed.zero.GatheredParameters(
-                    [param, lora_weight_A, lora_weight_B], enabled=self.strategy.args.zero_stage == 3
-                ):
->>>>>>> 906f78c5
                     if torch.distributed.get_rank() == 0:
                         torch.distributed.broadcast(lora_weight_A.data, 0, group=self._model_update_group)
                         torch.distributed.broadcast(lora_weight_B.data, 0, group=self._model_update_group)
